--- conflicted
+++ resolved
@@ -135,11 +135,7 @@
                 ApplicationType = application.ApplicationType;
                 twin.Tags.Add(nameof(ApplicationType), JToken.FromObject(ApplicationType));
 
-<<<<<<< HEAD
-                twin.Tags.Add(nameof(Models.ApplicationType.Server),
-=======
                 twin.Tags.Add(nameof(Models.ApplicationType.Server), 
->>>>>>> 03a363c6
                     ApplicationType == Models.ApplicationType.Server ||
                     ApplicationType == Models.ApplicationType.ClientAndServer);
                 twin.Tags.Add(nameof(Models.ApplicationType.Client),
